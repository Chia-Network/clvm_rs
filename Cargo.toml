[package]
name = "clvmr"
version = "0.1.24"
authors = ["Richard Kiss <him@richardkiss.com>"]
edition = "2018"
license = "Apache-2.0"
description = "Implementation of `clvm` for Chia Network's cryptocurrency"
homepage = "https://github.com/Chia-Network/clvm_rs/"
repository = "https://github.com/Chia-Network/clvm_rs/"
readme = "README.md"

[lib]
name = "clvmr"
crate-type = ["rlib"]

[profile.release]
lto = true

[dependencies]
hex = "=0.4.3"
lazy_static = "=1.4.0"
<<<<<<< HEAD
num-bigint = "=0.4.0"
num-traits = "=0.2.14"
num-integer = "=0.1.44"
bls12_381 = { version = "0.7.0", features = ["experimental"] }
sha2 = "=0.9.5"
openssl = { version = "0.10.35", features = ["vendored"], optional = true }

[patch.crates-io]
bls12_381 = { version = "0.7.0", git = "https://github.com/cameroncooper/bls12_381", rev = "a789b4da7fccb4815f865b30a30218c1ceea2d4e" }
=======
num-bigint = "=0.4.3"
num-traits = "=0.2.15"
num-integer = "=0.1.45"
bls12_381 = "=0.7.0"
sha2 = "=0.10.2"
openssl = { version = "=0.10.40", features = ["vendored"], optional = true }
>>>>>>> 366827bd
<|MERGE_RESOLUTION|>--- conflicted
+++ resolved
@@ -19,21 +19,12 @@
 [dependencies]
 hex = "=0.4.3"
 lazy_static = "=1.4.0"
-<<<<<<< HEAD
-num-bigint = "=0.4.0"
-num-traits = "=0.2.14"
-num-integer = "=0.1.44"
-bls12_381 = { version = "0.7.0", features = ["experimental"] }
-sha2 = "=0.9.5"
-openssl = { version = "0.10.35", features = ["vendored"], optional = true }
-
-[patch.crates-io]
-bls12_381 = { version = "0.7.0", git = "https://github.com/cameroncooper/bls12_381", rev = "a789b4da7fccb4815f865b30a30218c1ceea2d4e" }
-=======
 num-bigint = "=0.4.3"
 num-traits = "=0.2.15"
 num-integer = "=0.1.45"
-bls12_381 = "=0.7.0"
-sha2 = "=0.10.2"
-openssl = { version = "=0.10.40", features = ["vendored"], optional = true }
->>>>>>> 366827bd
+bls12_381 = { version = "0.7.0", features = ["experimental"] }
+sha2 = "=0.9.5"
+openssl = { version = "0.10.40", features = ["vendored"], optional = true }
+
+[patch.crates-io]
+bls12_381 = { version = "0.7.0", git = "https://github.com/cameroncooper/bls12_381", rev = "a789b4da7fccb4815f865b30a30218c1ceea2d4e" }