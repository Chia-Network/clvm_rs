--- conflicted
+++ resolved
@@ -7,30 +7,21 @@
 use crate::err_utils::err;
 use crate::more_ops::op_unknown;
 use crate::node::Node;
-<<<<<<< HEAD
-=======
-use crate::py::f_table::{f_lookup_for_hashmap, FLookup};
-use crate::py::lazy_node::LazyNode;
->>>>>>> 9d152e7d
 use crate::reduction::Response;
 use crate::run_program::{run_program, OperatorHandler};
 use crate::serialize::{node_from_bytes, node_to_bytes, serialized_length_from_bytes};
 
 use super::arena::Arena;
 use super::f_table::{f_lookup_for_hashmap, FLookup};
+use super::lazy_node::LazyNode;
 
 use pyo3::prelude::*;
 use pyo3::types::{PyBytes, PyDict};
 
-<<<<<<< HEAD
-pub struct OperatorHandlerWithMode<A: Allocator> {
-    f_lookup: FLookup<A>,
-=======
 pub const STRICT_MODE: u32 = 1;
 
-struct OperatorHandlerWithMode {
+pub struct OperatorHandlerWithMode {
     f_lookup: FLookup,
->>>>>>> 9d152e7d
     strict: bool,
 }
 
@@ -67,12 +58,11 @@
     opcode_lookup_by_name: HashMap<String, Vec<u8>>,
     max_cost: Cost,
     flags: u32,
-<<<<<<< HEAD
 ) -> PyResult<(Cost, PyObject)> {
     let arena = Arena::new_cell(py)?;
     let arena_borrowed = arena.borrow();
-    let mut allocator_refcell: RefMut<IntAllocator> = arena_borrowed.allocator();
-    let allocator: &mut IntAllocator = &mut allocator_refcell as &mut IntAllocator;
+    let mut allocator_refcell: RefMut<Allocator> = arena_borrowed.allocator();
+    let allocator: &mut Allocator = &mut allocator_refcell as &mut Allocator;
     let f_lookup = f_lookup_for_hashmap(opcode_lookup_by_name);
     let strict: bool = flags != 0;
     let f = OperatorHandlerWithMode { f_lookup, strict };
@@ -81,38 +71,18 @@
 
     let r = py.allow_threads(|| {
         run_program(
-            allocator, &program, &args, quote_kw, apply_kw, max_cost, &f, None,
-=======
-) -> PyResult<(Cost, Py<PyBytes>)> {
-    let mut allocator = Allocator::new();
-    let f_lookup = f_lookup_for_hashmap(opcode_lookup_by_name);
-    let strict: bool = (flags & STRICT_MODE) != 0;
-    let f: Box<dyn OperatorHandler + Send> = Box::new(OperatorHandlerWithMode { f_lookup, strict });
-    let program = node_from_bytes(&mut allocator, program)?;
-    let args = node_from_bytes(&mut allocator, args)?;
-
-    let r = py.allow_threads(|| {
-        run_program(
-            &mut allocator,
-            program,
-            args,
-            quote_kw,
-            apply_kw,
-            max_cost,
-            f,
-            None,
->>>>>>> 9d152e7d
+            allocator, program, args, quote_kw, apply_kw, max_cost, &f, None,
         )
     });
     match r {
         Ok(reduction) => Ok((
             reduction.0,
             arena_borrowed
-                .py_for_native(py, &reduction.1, allocator)?
+                .py_for_native(py, reduction.1, allocator)?
                 .to_object(py),
         )),
         Err(eval_err) => {
-            let node_as_blob = node_to_bytes(&Node::new(allocator, eval_err.0))?;
+            let node_as_blob = node_to_bytes(&Node::new(&allocator, eval_err.0))?;
             let msg = eval_err.1;
             let ctx: &PyDict = PyDict::new(py);
             ctx.set_item("msg", msg)?;
@@ -147,8 +117,8 @@
     py: Python,
     program: &[u8],
     args: &[u8],
-    quote_kw: u8,
-    apply_kw: u8,
+    quote_kw: &[u8],
+    apply_kw: &[u8],
     opcode_lookup_by_name: HashMap<String, Vec<u8>>,
     max_cost: Cost,
     flags: u32,
@@ -156,7 +126,7 @@
     let mut allocator = Allocator::new();
     let f_lookup = f_lookup_for_hashmap(opcode_lookup_by_name);
     let strict: bool = (flags & STRICT_MODE) != 0;
-    let f: Box<dyn OperatorHandler + Send> = Box::new(OperatorHandlerWithMode { f_lookup, strict });
+    let f = OperatorHandlerWithMode { f_lookup, strict };
     let program = node_from_bytes(&mut allocator, program)?;
     let args = node_from_bytes(&mut allocator, args)?;
 
@@ -168,7 +138,7 @@
             quote_kw,
             apply_kw,
             max_cost,
-            f,
+            &f,
             None,
         )
     });
