--- conflicted
+++ resolved
@@ -53,8 +53,8 @@
     py: Python,
     program: &[u8],
     args: &[u8],
-    quote_kw: &[u8],
-    apply_kw: &[u8],
+    quote_kw: u8,
+    apply_kw: u8,
     opcode_lookup_by_name: HashMap<String, Vec<u8>>,
     max_cost: Cost,
     flags: u32,
@@ -64,32 +64,14 @@
     let mut allocator_refcell: RefMut<Allocator> = arena_borrowed.allocator();
     let allocator: &mut Allocator = &mut allocator_refcell as &mut Allocator;
     let f_lookup = f_lookup_for_hashmap(opcode_lookup_by_name);
-<<<<<<< HEAD
-    let strict: bool = flags != 0;
+let strict: bool = (flags & STRICT_MODE) != 0;
     let f = OperatorHandlerWithMode { f_lookup, strict };
     let program = node_from_bytes(allocator, program)?;
     let args = node_from_bytes(allocator, args)?;
 
     let r = py.allow_threads(|| {
         run_program(
-            allocator, program, args, quote_kw, apply_kw, max_cost, &f, None,
-=======
-    let strict: bool = (flags & STRICT_MODE) != 0;
-    let f = OperatorHandlerWithMode { f_lookup, strict };
-    let program = node_from_bytes(&mut allocator, program)?;
-    let args = node_from_bytes(&mut allocator, args)?;
-
-    let r = py.allow_threads(|| {
-        run_program(
-            &mut allocator,
-            program,
-            args,
-            &[quote_kw],
-            &[apply_kw],
-            max_cost,
-            &f,
-            None,
->>>>>>> 50b35367
+            allocator, program, args, &[quote_kw], &[apply_kw], max_cost, &f, None,
         )
     });
     match r {
@@ -135,8 +117,8 @@
     py: Python,
     program: &[u8],
     args: &[u8],
-    quote_kw: &[u8],
-    apply_kw: &[u8],
+    quote_kw: u8,
+    apply_kw: u8,
     opcode_lookup_by_name: HashMap<String, Vec<u8>>,
     max_cost: Cost,
     flags: u32,
