pub mod api;
<<<<<<< HEAD
pub mod arena;
pub mod dialect;
pub mod error_bridge;
pub mod f_table;
pub mod native_op;
=======
pub mod f_table;
pub mod lazy_node;
>>>>>>> 9d152e7d
pub mod run_program;<|MERGE_RESOLUTION|>--- conflicted
+++ resolved
@@ -1,12 +1,8 @@
 pub mod api;
-<<<<<<< HEAD
 pub mod arena;
 pub mod dialect;
 pub mod error_bridge;
 pub mod f_table;
+pub mod lazy_node;
 pub mod native_op;
-=======
-pub mod f_table;
-pub mod lazy_node;
->>>>>>> 9d152e7d
 pub mod run_program;