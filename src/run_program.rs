use crate::allocator::{Allocator, AtomBuf, NodePtr, SExp};
use crate::cost::Cost;
use crate::err_utils::err;
use crate::node::Node;
use crate::reduction::{EvalErr, Reduction, Response};

use crate::number::{ptr_from_number, Number};

// lowered from 46
const QUOTE_COST: Cost = 20;
// lowered from 138
const APPLY_COST: Cost = 90;

// lowered from measured 147 per bit. It doesn't seem to take this long in
// practice
const TRAVERSE_BASE_COST: Cost = 40;
const TRAVERSE_COST_PER_ZERO_BYTE: Cost = 4;
const TRAVERSE_COST_PER_BIT: Cost = 4;

pub trait OperatorHandler {
    fn op(&self, allocator: &mut Allocator, op: NodePtr, args: NodePtr, max_cost: Cost)
        -> Response;
}

<<<<<<< HEAD
pub type PreEval<'a, A> = Box<
    dyn Fn(
            &mut A,
            &<A as Allocator>::Ptr,
            &<A as Allocator>::Ptr,
        ) -> Result<Option<Box<PostEval<'a, A>>>, EvalErr<<A as Allocator>::Ptr>>
        + 'a,
>;

pub type PostEval<'a, T> = dyn Fn(&mut T, &<T as Allocator>::Ptr) -> () + 'a;
=======
pub type PreEval =
    Box<dyn Fn(&mut Allocator, NodePtr, NodePtr) -> Result<Option<Box<PostEval>>, EvalErr>>;

pub type PostEval = dyn Fn(Option<NodePtr>);
>>>>>>> 9d152e7d

#[repr(u8)]
enum Operation {
    Apply,
    Cons,
    Eval,
    Swap,
    PostEval,
}

// `run_program` has two stacks: the operand stack (of `Node` objects) and the
// operator stack (of RpcOperators)

<<<<<<< HEAD
pub struct RunProgramContext<'a, T: Allocator> {
    allocator: &'a mut T,
    quote_kw: &'a [u8],
    apply_kw: &'a [u8],
    operator_lookup: &'a dyn OperatorHandler<T>,
    pre_eval: Option<PreEval<'a, T>>,
    posteval_stack: Vec<Box<PostEval<'a, T>>>,
    val_stack: Vec<T::Ptr>,
=======
pub struct RunProgramContext<'a> {
    allocator: &'a mut Allocator,
    quote_kw: u8,
    apply_kw: u8,
    operator_lookup: Box<dyn OperatorHandler>,
    pre_eval: Option<PreEval>,
    posteval_stack: Vec<Box<PostEval>>,
    val_stack: Vec<NodePtr>,
>>>>>>> 9d152e7d
    op_stack: Vec<Operation>,
}

impl<'a, 'h> RunProgramContext<'a> {
    pub fn pop(&mut self) -> Result<NodePtr, EvalErr> {
        let v: Option<NodePtr> = self.val_stack.pop();
        match v {
            None => {
                let node: NodePtr = self.allocator.null();
                err(node, "runtime error: value stack empty")
            }
            Some(k) => Ok(k),
        }
    }
    pub fn push(&mut self, node: NodePtr) {
        self.val_stack.push(node);
    }
}

// return a bitmask with a single bit set, for the most significant set bit in
// the input byte
fn msb_mask(byte: u8) -> u8 {
    let mut byte = (byte | (byte >> 1)) as u32;
    byte |= byte >> 2;
    byte |= byte >> 4;
    debug_assert!((byte + 1) >> 1 <= 0x80);
    ((byte + 1) >> 1) as u8
}

// return the index of the first non-zero byte in buf. If all bytes are 0, the
// length (one past end) will be returned.
const fn first_non_zero(buf: &[u8]) -> usize {
    let mut c: usize = 0;
    while c < buf.len() && buf[c] == 0 {
        c += 1;
    }
    c
}

fn traverse_path(allocator: &Allocator, node_index: &[u8], args: NodePtr) -> Response {
    let mut arg_list: NodePtr = args;

    // find first non-zero byte
    let first_bit_byte_index = first_non_zero(node_index);

    let mut cost: Cost = TRAVERSE_BASE_COST
        + (first_bit_byte_index as Cost) * TRAVERSE_COST_PER_ZERO_BYTE
        + TRAVERSE_COST_PER_BIT;

    if first_bit_byte_index >= node_index.len() {
        return Ok(Reduction(cost, allocator.null()));
    }

    // find first non-zero bit (the most significant bit is a sentinel)
    let last_bitmask = msb_mask(node_index[first_bit_byte_index]);

    // follow through the bits, moving left and right
    let mut byte_idx = node_index.len() - 1;
    let mut bitmask = 0x01;
    while byte_idx > first_bit_byte_index || bitmask < last_bitmask {
        let is_bit_set: bool = (node_index[byte_idx] & bitmask) != 0;
        match allocator.sexp(arg_list) {
            SExp::Atom(_) => {
                return Err(EvalErr(arg_list, "path into atom".into()));
            }
            SExp::Pair(left, right) => {
                arg_list = *(if is_bit_set { &right } else { &left });
            }
        }
        if bitmask == 0x80 {
            bitmask = 0x01;
            byte_idx -= 1;
        } else {
            bitmask <<= 1;
        }
        cost += TRAVERSE_COST_PER_BIT;
    }
    Ok(Reduction(cost, arg_list))
}

fn augment_cost_errors(r: Result<Cost, EvalErr>, max_cost: NodePtr) -> Result<Cost, EvalErr> {
    if r.is_ok() {
        return r;
    }
    let e = r.unwrap_err();
    if &e.1 != "cost exceeded" {
        Err(e)
    } else {
        Err(EvalErr(max_cost, e.1))
    }
}

impl<'a> RunProgramContext<'a> {
    fn new(
<<<<<<< HEAD
        allocator: &'a mut T,
        quote_kw: &'a [u8],
        apply_kw: &'a [u8],
        operator_lookup: &'a dyn OperatorHandler<T>,
        pre_eval: Option<PreEval<'a, T>>,
=======
        allocator: &'a mut Allocator,
        quote_kw: u8,
        apply_kw: u8,
        operator_lookup: Box<dyn OperatorHandler>,
        pre_eval: Option<PreEval>,
>>>>>>> 9d152e7d
    ) -> Self {
        RunProgramContext {
            allocator,
            quote_kw,
            apply_kw,
            operator_lookup,
            pre_eval,
            posteval_stack: Vec::new(),
            val_stack: Vec::new(),
            op_stack: Vec::new(),
        }
    }

    fn swap_op(&mut self) -> Result<Cost, EvalErr> {
        /* Swap the top two operands. */
        let v2 = self.pop()?;
        let v1 = self.pop()?;
        self.push(v2);
        self.push(v1);
        Ok(0)
    }

    fn cons_op(&mut self) -> Result<Cost, EvalErr> {
        /* Join the top two operands. */
        let v1 = self.pop()?;
        let v2 = self.pop()?;
        let p = self.allocator.new_pair(v1, v2)?;
        self.push(p);
        Ok(0)
    }
}

<<<<<<< HEAD
impl<'a, T: Allocator> RunProgramContext<'a, T> {
=======
impl<'a> RunProgramContext<'a>
where
    NodePtr: 'static,
{
>>>>>>> 9d152e7d
    fn eval_op_atom(
        &mut self,
        op_buf: &AtomBuf,
        operator_node: NodePtr,
        operand_list: NodePtr,
        args: NodePtr,
    ) -> Result<Cost, EvalErr> {
        let op_atom = self.allocator.buf(op_buf);
        // special case check for quote
<<<<<<< HEAD
        if op_atom.len() == 1 && op_atom == self.quote_kw {
            self.push(operand_list.clone());
=======
        if op_atom.len() == 1 && op_atom[0] == self.quote_kw {
            self.push(operand_list);
>>>>>>> 9d152e7d
            Ok(QUOTE_COST)
        } else {
            self.op_stack.push(Operation::Apply);
            self.push(operator_node);
            let mut operands: NodePtr = operand_list;
            loop {
                if Node::new(self.allocator, operands).nullp() {
                    break;
                }
                self.op_stack.push(Operation::Cons);
                self.op_stack.push(Operation::Eval);
                self.op_stack.push(Operation::Swap);
                match self.allocator.sexp(operands) {
                    SExp::Atom(_) => return err(operand_list, "bad operand list"),
                    SExp::Pair(first, rest) => {
                        let new_pair = self.allocator.new_pair(first, args)?;
                        self.push(new_pair);
                        operands = rest;
                    }
                }
            }
            self.push(self.allocator.null());
            Ok(1)
        }
    }

    fn eval_pair(&mut self, program: NodePtr, args: NodePtr) -> Result<Cost, EvalErr> {
        // put a bunch of ops on op_stack
        let (op_node, op_list) = match self.allocator.sexp(program) {
            // the program is just a bitfield path through the args tree
            SExp::Atom(path) => {
                let r: Reduction = traverse_path(self.allocator, self.allocator.buf(&path), args)?;
                self.push(r.1);
                return Ok(r.0);
            }
            // the program is an operator and a list of operands
            SExp::Pair(operator_node, operand_list) => (operator_node, operand_list),
        };

        let op_atom = match self.allocator.sexp(op_node) {
            SExp::Pair(new_operator, must_be_nil) => {
                if let SExp::Atom(_) = self.allocator.sexp(new_operator) {
                    if Node::new(self.allocator, must_be_nil).nullp() {
                        self.push(new_operator);
                        self.push(op_list);
                        self.op_stack.push(Operation::Apply);
                        return Ok(APPLY_COST);
                    }
                }
                return Node::new(self.allocator, program)
                    .err("in ((X)...) syntax X must be lone atom");
            }
            SExp::Atom(op_atom) => op_atom,
        };

        self.eval_op_atom(&op_atom, op_node, op_list, args)
    }

    fn eval_op(&mut self) -> Result<Cost, EvalErr> {
        /*
        Pop the top value and treat it as a (program, args) pair, and manipulate
        the op & value stack to evaluate all the arguments and apply the operator.
        */

        let pair: NodePtr = self.pop()?;
        match self.allocator.sexp(pair) {
            SExp::Atom(_) => err(pair, "pair expected"),
            SExp::Pair(program, args) => {
                let post_eval = match self.pre_eval {
                    None => None,
                    Some(ref pre_eval) => pre_eval(&mut self.allocator, program, args)?,
                };
                if let Some(post_eval) = post_eval {
                    self.posteval_stack.push(post_eval);
                    self.op_stack.push(Operation::PostEval);
                };

                self.eval_pair(program, args)
            }
        }
    }

    fn apply_op(&mut self, max_cost: Cost) -> Result<Cost, EvalErr> {
        let operand_list = self.pop()?;
        let operator = self.pop()?;
<<<<<<< HEAD
        let opa = match self.allocator.sexp(&operator) {
            SExp::Pair(_, _) => {
                return Err(EvalErr(operator, "internal error".into()));
            }
            SExp::Atom(opa) => opa,
        };
        let op_atom = self.allocator.buf(&opa);
        if op_atom.len() == 1 && op_atom == self.apply_kw {
=======
        if let SExp::Pair(_, _) = self.allocator.sexp(operator) {
            return err(operator, "internal error");
        }
        let op_atom = self.allocator.atom(operator);
        if op_atom.len() == 1 && op_atom[0] == self.apply_kw {
>>>>>>> 9d152e7d
            let operand_list = Node::new(self.allocator, operand_list);
            if operand_list.arg_count_is(2) {
                let new_operator = operand_list.first()?;
                let new_program = new_operator.node;
                let new_args = operand_list.rest()?.first()?.node;
                let new_pair = self.allocator.new_pair(new_program, new_args)?;
                self.push(new_pair);
                self.op_stack.push(Operation::Eval);
                Ok(APPLY_COST)
            } else {
                operand_list.err("apply requires exactly 2 parameters")
            }
        } else {
            let r = self
                .operator_lookup
                .op(self.allocator, operator, operand_list, max_cost)?;
            self.push(r.1);
            Ok(r.0)
        }
    }

    #[allow(clippy::too_many_arguments)]
    pub fn run_program(&mut self, program: NodePtr, args: NodePtr, max_cost: Cost) -> Response {
        self.val_stack = vec![self.allocator.new_pair(program, args)?];
        self.op_stack = vec![Operation::Eval];

        // max_cost is always in effect, and necessary to prevent wrap-around of
        // the cost integer.
        let max_cost = if max_cost == 0 { Cost::MAX } else { max_cost };

        let max_cost_number: Number = max_cost.into();
        let max_cost_ptr = ptr_from_number(self.allocator, &max_cost_number)?;

        let mut cost: Cost = 0;

        loop {
            let top = self.op_stack.pop();
            let op = match top {
                Some(f) => f,
                None => break,
            };
            cost += match op {
                Operation::Apply => {
                    augment_cost_errors(self.apply_op(max_cost - cost), max_cost_ptr)?
                }
                Operation::Cons => self.cons_op()?,
                Operation::Eval => augment_cost_errors(self.eval_op(), max_cost_ptr)?,
                Operation::Swap => self.swap_op()?,
                Operation::PostEval => {
                    let f = self.posteval_stack.pop().unwrap();
<<<<<<< HEAD
                    let peek: Option<&T::Ptr> = self.val_stack.last();
                    if let Some(peek) = peek {
                        f(self.allocator, peek);
                    }
=======
                    let peek: Option<NodePtr> = self.val_stack.last().copied();
                    f(peek);
>>>>>>> 9d152e7d
                    0
                }
            };
            if cost > max_cost {
                return err(max_cost_ptr, "cost exceeded");
            }
        }
        Ok(Reduction(cost, self.pop()?))
    }
}

#[allow(clippy::too_many_arguments)]
<<<<<<< HEAD
pub fn run_program<'a, T: Allocator>(
    allocator: &'a mut T,
    program: &T::Ptr,
    args: &T::Ptr,
    quote_kw: &'a [u8],
    apply_kw: &'a [u8],
    max_cost: Cost,
    operator_lookup: &'a dyn OperatorHandler<T>,
    pre_eval: Option<PreEval<'a, T>>,
) -> Response<T::Ptr> {
=======
pub fn run_program(
    allocator: &mut Allocator,
    program: NodePtr,
    args: NodePtr,
    quote_kw: u8,
    apply_kw: u8,
    max_cost: Cost,
    operator_lookup: Box<dyn OperatorHandler>,
    pre_eval: Option<PreEval>,
) -> Response
where
    NodePtr: 'static,
{
>>>>>>> 9d152e7d
    let mut rpc = RunProgramContext::new(allocator, quote_kw, apply_kw, operator_lookup, pre_eval);
    rpc.run_program(program, args, max_cost)
}

#[test]
fn test_msb_mask() {
    assert_eq!(msb_mask(0x0), 0x0);
    assert_eq!(msb_mask(0x01), 0x01);
    assert_eq!(msb_mask(0x02), 0x02);
    assert_eq!(msb_mask(0x04), 0x04);
    assert_eq!(msb_mask(0x08), 0x08);
    assert_eq!(msb_mask(0x10), 0x10);
    assert_eq!(msb_mask(0x20), 0x20);
    assert_eq!(msb_mask(0x40), 0x40);
    assert_eq!(msb_mask(0x80), 0x80);

    assert_eq!(msb_mask(0x44), 0x40);
    assert_eq!(msb_mask(0x2a), 0x20);
    assert_eq!(msb_mask(0xff), 0x80);
    assert_eq!(msb_mask(0x0f), 0x08);
}

#[test]
fn test_first_non_zero() {
    assert_eq!(first_non_zero(&[]), 0);
    assert_eq!(first_non_zero(&[1]), 0);
    assert_eq!(first_non_zero(&[0]), 1);
    assert_eq!(first_non_zero(&[0, 0, 0, 1, 1, 1]), 3);
    assert_eq!(first_non_zero(&[0, 0, 0, 0, 0, 0]), 6);
    assert_eq!(first_non_zero(&[1, 0, 0, 0, 0, 0]), 0);
}

#[test]
fn test_traverse_path() {
    use crate::allocator::Allocator;

    let mut a = Allocator::new();
    let nul = a.null();
    let n1 = a.new_atom(&[0, 1, 2]).unwrap();
    let n2 = a.new_atom(&[4, 5, 6]).unwrap();

    assert_eq!(traverse_path(&a, &[0], n1).unwrap(), Reduction(48, nul));
    assert_eq!(traverse_path(&a, &[0b1], n1).unwrap(), Reduction(44, n1));
    assert_eq!(traverse_path(&a, &[0b1], n2).unwrap(), Reduction(44, n2));

    // cost for leading zeros
    assert_eq!(
        traverse_path(&a, &[0, 0, 0, 0], n1).unwrap(),
        Reduction(60, nul)
    );

    let n3 = a.new_pair(n1, n2).unwrap();
    assert_eq!(traverse_path(&a, &[0b1], n3).unwrap(), Reduction(44, n3));
    assert_eq!(traverse_path(&a, &[0b10], n3).unwrap(), Reduction(48, n1));
    assert_eq!(traverse_path(&a, &[0b11], n3).unwrap(), Reduction(48, n2));
    assert_eq!(traverse_path(&a, &[0b11], n3).unwrap(), Reduction(48, n2));

    let list = a.new_pair(n1, nul).unwrap();
    let list = a.new_pair(n2, list).unwrap();

    assert_eq!(traverse_path(&a, &[0b10], list).unwrap(), Reduction(48, n2));
    assert_eq!(
        traverse_path(&a, &[0b101], list).unwrap(),
        Reduction(52, n1)
    );
    assert_eq!(
        traverse_path(&a, &[0b111], list).unwrap(),
        Reduction(52, nul)
    );

    // errors
    assert_eq!(
        traverse_path(&a, &[0b1011], list).unwrap_err(),
        EvalErr(nul, "path into atom".to_string())
    );
    assert_eq!(
        traverse_path(&a, &[0b1101], list).unwrap_err(),
        EvalErr(n1, "path into atom".to_string())
    );
    assert_eq!(
        traverse_path(&a, &[0b1001], list).unwrap_err(),
        EvalErr(n1, "path into atom".to_string())
    );
    assert_eq!(
        traverse_path(&a, &[0b1010], list).unwrap_err(),
        EvalErr(n2, "path into atom".to_string())
    );
    assert_eq!(
        traverse_path(&a, &[0b1110], list).unwrap_err(),
        EvalErr(n2, "path into atom".to_string())
    );
}<|MERGE_RESOLUTION|>--- conflicted
+++ resolved
@@ -22,23 +22,11 @@
         -> Response;
 }
 
-<<<<<<< HEAD
-pub type PreEval<'a, A> = Box<
-    dyn Fn(
-            &mut A,
-            &<A as Allocator>::Ptr,
-            &<A as Allocator>::Ptr,
-        ) -> Result<Option<Box<PostEval<'a, A>>>, EvalErr<<A as Allocator>::Ptr>>
-        + 'a,
+pub type PreEval<'a> = Box<
+    dyn Fn(&mut Allocator, NodePtr, NodePtr) -> Result<Option<Box<PostEval<'a>>>, EvalErr> + 'a,
 >;
 
-pub type PostEval<'a, T> = dyn Fn(&mut T, &<T as Allocator>::Ptr) -> () + 'a;
-=======
-pub type PreEval =
-    Box<dyn Fn(&mut Allocator, NodePtr, NodePtr) -> Result<Option<Box<PostEval>>, EvalErr>>;
-
-pub type PostEval = dyn Fn(Option<NodePtr>);
->>>>>>> 9d152e7d
+pub type PostEval<'a> = dyn Fn(&mut Allocator, NodePtr) + 'a;
 
 #[repr(u8)]
 enum Operation {
@@ -52,25 +40,14 @@
 // `run_program` has two stacks: the operand stack (of `Node` objects) and the
 // operator stack (of RpcOperators)
 
-<<<<<<< HEAD
-pub struct RunProgramContext<'a, T: Allocator> {
-    allocator: &'a mut T,
+pub struct RunProgramContext<'a> {
+    allocator: &'a mut Allocator,
     quote_kw: &'a [u8],
     apply_kw: &'a [u8],
-    operator_lookup: &'a dyn OperatorHandler<T>,
-    pre_eval: Option<PreEval<'a, T>>,
-    posteval_stack: Vec<Box<PostEval<'a, T>>>,
-    val_stack: Vec<T::Ptr>,
-=======
-pub struct RunProgramContext<'a> {
-    allocator: &'a mut Allocator,
-    quote_kw: u8,
-    apply_kw: u8,
-    operator_lookup: Box<dyn OperatorHandler>,
-    pre_eval: Option<PreEval>,
-    posteval_stack: Vec<Box<PostEval>>,
+    operator_lookup: &'a dyn OperatorHandler,
+    pre_eval: Option<PreEval<'a>>,
+    posteval_stack: Vec<Box<PostEval<'a>>>,
     val_stack: Vec<NodePtr>,
->>>>>>> 9d152e7d
     op_stack: Vec<Operation>,
 }
 
@@ -137,7 +114,7 @@
                 return Err(EvalErr(arg_list, "path into atom".into()));
             }
             SExp::Pair(left, right) => {
-                arg_list = *(if is_bit_set { &right } else { &left });
+                arg_list = if is_bit_set { right } else { left };
             }
         }
         if bitmask == 0x80 {
@@ -165,19 +142,11 @@
 
 impl<'a> RunProgramContext<'a> {
     fn new(
-<<<<<<< HEAD
-        allocator: &'a mut T,
+        allocator: &'a mut Allocator,
         quote_kw: &'a [u8],
         apply_kw: &'a [u8],
-        operator_lookup: &'a dyn OperatorHandler<T>,
-        pre_eval: Option<PreEval<'a, T>>,
-=======
-        allocator: &'a mut Allocator,
-        quote_kw: u8,
-        apply_kw: u8,
-        operator_lookup: Box<dyn OperatorHandler>,
-        pre_eval: Option<PreEval>,
->>>>>>> 9d152e7d
+        operator_lookup: &'a dyn OperatorHandler,
+        pre_eval: Option<PreEval<'a>>,
     ) -> Self {
         RunProgramContext {
             allocator,
@@ -210,14 +179,7 @@
     }
 }
 
-<<<<<<< HEAD
-impl<'a, T: Allocator> RunProgramContext<'a, T> {
-=======
-impl<'a> RunProgramContext<'a>
-where
-    NodePtr: 'static,
-{
->>>>>>> 9d152e7d
+impl<'a> RunProgramContext<'a> {
     fn eval_op_atom(
         &mut self,
         op_buf: &AtomBuf,
@@ -227,13 +189,8 @@
     ) -> Result<Cost, EvalErr> {
         let op_atom = self.allocator.buf(op_buf);
         // special case check for quote
-<<<<<<< HEAD
         if op_atom.len() == 1 && op_atom == self.quote_kw {
-            self.push(operand_list.clone());
-=======
-        if op_atom.len() == 1 && op_atom[0] == self.quote_kw {
             self.push(operand_list);
->>>>>>> 9d152e7d
             Ok(QUOTE_COST)
         } else {
             self.op_stack.push(Operation::Apply);
@@ -319,22 +276,11 @@
     fn apply_op(&mut self, max_cost: Cost) -> Result<Cost, EvalErr> {
         let operand_list = self.pop()?;
         let operator = self.pop()?;
-<<<<<<< HEAD
-        let opa = match self.allocator.sexp(&operator) {
-            SExp::Pair(_, _) => {
-                return Err(EvalErr(operator, "internal error".into()));
-            }
-            SExp::Atom(opa) => opa,
-        };
-        let op_atom = self.allocator.buf(&opa);
-        if op_atom.len() == 1 && op_atom == self.apply_kw {
-=======
         if let SExp::Pair(_, _) = self.allocator.sexp(operator) {
             return err(operator, "internal error");
         }
         let op_atom = self.allocator.atom(operator);
-        if op_atom.len() == 1 && op_atom[0] == self.apply_kw {
->>>>>>> 9d152e7d
+        if op_atom.len() == 1 && op_atom == self.apply_kw {
             let operand_list = Node::new(self.allocator, operand_list);
             if operand_list.arg_count_is(2) {
                 let new_operator = operand_list.first()?;
@@ -385,15 +331,10 @@
                 Operation::Swap => self.swap_op()?,
                 Operation::PostEval => {
                     let f = self.posteval_stack.pop().unwrap();
-<<<<<<< HEAD
-                    let peek: Option<&T::Ptr> = self.val_stack.last();
-                    if let Some(peek) = peek {
-                        f(self.allocator, peek);
+                    let peek: Option<NodePtr> = self.val_stack.last().copied();
+                    if let Some(v) = peek {
+                        f(self.allocator, v);
                     }
-=======
-                    let peek: Option<NodePtr> = self.val_stack.last().copied();
-                    f(peek);
->>>>>>> 9d152e7d
                     0
                 }
             };
@@ -406,32 +347,16 @@
 }
 
 #[allow(clippy::too_many_arguments)]
-<<<<<<< HEAD
-pub fn run_program<'a, T: Allocator>(
-    allocator: &'a mut T,
-    program: &T::Ptr,
-    args: &T::Ptr,
+pub fn run_program<'a>(
+    allocator: &'a mut Allocator,
+    program: NodePtr,
+    args: NodePtr,
     quote_kw: &'a [u8],
     apply_kw: &'a [u8],
     max_cost: Cost,
-    operator_lookup: &'a dyn OperatorHandler<T>,
-    pre_eval: Option<PreEval<'a, T>>,
-) -> Response<T::Ptr> {
-=======
-pub fn run_program(
-    allocator: &mut Allocator,
-    program: NodePtr,
-    args: NodePtr,
-    quote_kw: u8,
-    apply_kw: u8,
-    max_cost: Cost,
-    operator_lookup: Box<dyn OperatorHandler>,
-    pre_eval: Option<PreEval>,
-) -> Response
-where
-    NodePtr: 'static,
-{
->>>>>>> 9d152e7d
+    operator_lookup: &'a dyn OperatorHandler,
+    pre_eval: Option<PreEval<'a>>,
+) -> Response {
     let mut rpc = RunProgramContext::new(allocator, quote_kw, apply_kw, operator_lookup, pre_eval);
     rpc.run_program(program, args, max_cost)
 }
