use std::io::{Cursor, Read, Result, Seek, SeekFrom};

use crate::allocator::{Allocator, NodePtr};

use super::errors::{bad_encoding, internal_error};

const MAX_SINGLE_BYTE: u8 = 0x7f;

<<<<<<< HEAD
/// decode the length prefix for an atom. Atoms whose value fit in 7 bits
/// don't have a length prefix, so those should be handled specially and
/// never passed to this function.
=======
/// decode the length prefix for an atom, returning both the offset to the start
/// of the atom and the full length of the atom.
/// Atoms whose value fit in 7 bits don't have a length prefix, so those should
/// be handled specially and never passed to this function.
>>>>>>> 181267d8
pub fn decode_size_with_offset<R: Read>(f: &mut R, initial_b: u8) -> Result<(u8, u64)> {
    debug_assert!((initial_b & 0x80) != 0);
    if (initial_b & 0x80) == 0 {
        return Err(internal_error());
    }

    let mut atom_start_offset = 0;
    let mut bit_mask: u8 = 0x80;
    let mut b = initial_b;
    while b & bit_mask != 0 {
        atom_start_offset += 1;
        b &= 0xff ^ bit_mask;
        bit_mask >>= 1;
    }
<<<<<<< HEAD
    let mut size_blob: Vec<u8> = Vec::new();
    size_blob.resize(atom_start_offset, 0);
    size_blob[0] = b;
    if atom_start_offset > 1 {
        let remaining_buffer = &mut size_blob[1..atom_start_offset];
=======
    let mut stack_allocation = [0_u8; 8];
    let size_blob = &mut stack_allocation[..atom_start_offset];
    size_blob[0] = b;
    if atom_start_offset > 1 {
        let remaining_buffer = &mut size_blob[1..];
>>>>>>> 181267d8
        f.read_exact(remaining_buffer)?;
    }
    // need to convert size_blob to an int
    let mut atom_size: u64 = 0;
    if size_blob.len() > 6 {
        return Err(bad_encoding());
    }
<<<<<<< HEAD
    for b in &size_blob {
=======
    for b in size_blob {
>>>>>>> 181267d8
        atom_size <<= 8;
        atom_size += *b as u64;
    }
    if atom_size >= 0x400000000 {
        return Err(bad_encoding());
    }
    Ok((atom_start_offset as u8, atom_size))
}

pub fn decode_size<R: Read>(f: &mut R, initial_b: u8) -> Result<u64> {
    decode_size_with_offset(f, initial_b).map(|v| v.1)
}

/// parse an atom from the stream and return a pointer to it
/// the first byte has already been read

fn parse_atom_ptr<'a>(f: &'a mut Cursor<&[u8]>, first_byte: u8) -> Result<&'a [u8]> {
    let blob = if first_byte <= MAX_SINGLE_BYTE {
        let pos = f.position() as usize;
        &f.get_ref()[pos - 1..pos]
    } else {
        let blob_size = decode_size(f, first_byte)?;
        let pos = f.position() as usize;
        if f.get_ref().len() < pos + blob_size as usize {
            return Err(bad_encoding());
        }
        f.seek(SeekFrom::Current(blob_size as i64))?;
        &f.get_ref()[pos..(pos + blob_size as usize)]
    };
    Ok(blob)
}

/// parse an atom from the stream into the allocator
/// At this point, the first byte has already been read to ensure it's
/// not a special code like `CONS_BOX_MARKER` = 0xff, so it must be
/// passed in too

pub fn parse_atom(
    allocator: &mut Allocator,
    first_byte: u8,
    f: &mut Cursor<&[u8]>,
) -> Result<NodePtr> {
    if first_byte == 0x01 {
        Ok(allocator.one())
    } else if first_byte == 0x80 {
        Ok(allocator.null())
    } else {
        let blob = parse_atom_ptr(f, first_byte)?;
        Ok(allocator.new_atom(blob)?)
    }
}

/// parse an atom from the stream and return a pointer to it

pub fn parse_path<'a>(f: &'a mut Cursor<&[u8]>) -> Result<&'a [u8]> {
    let mut buf1: [u8; 1] = [0];
    f.read_exact(&mut buf1)?;
    parse_atom_ptr(f, buf1[0])
}

#[cfg(test)]
use std::io::ErrorKind;

#[cfg(test)]
use hex;

#[cfg(test)]
use super::write_atom::write_atom;

#[test]
fn test_decode_size() {
    // single-byte length prefix
    let mut buffer = Cursor::new(&[]);
    assert_eq!(
        decode_size_with_offset(&mut buffer, 0x80 | 0x20).unwrap(),
        (1, 0x20)
    );

    // two-byte length prefix
    let first = 0b11001111;
    let mut buffer = Cursor::new(&[0xaa]);
    assert_eq!(
        decode_size_with_offset(&mut buffer, first).unwrap(),
        (2, 0xfaa)
    );
}

#[test]
fn test_large_decode_size() {
    // this is an atom length-prefix 0xffffffffffff, or (2^48 - 1).
    // We don't support atoms this large and we should fail before attempting to
    // allocate this much memory
    let first = 0b11111110;
    let mut buffer = Cursor::new(&[0xff, 0xff, 0xff, 0xff, 0xff, 0xff]);
    let ret = decode_size_with_offset(&mut buffer, first);
    let e = ret.unwrap_err();
    assert_eq!(e.kind(), bad_encoding().kind());
    assert_eq!(e.to_string(), "bad encoding");

    // this is still too large
    let first = 0b11111100;
    let mut buffer = Cursor::new(&[0x4, 0, 0, 0, 0]);
    let ret = decode_size_with_offset(&mut buffer, first);
    let e = ret.unwrap_err();
    assert_eq!(e.kind(), bad_encoding().kind());
    assert_eq!(e.to_string(), "bad encoding");

    // But this is *just* within what we support
    // Still a very large blob, probably enough for a DoS attack
    let first = 0b11111100;
    let mut buffer = Cursor::new(&[0x3, 0xff, 0xff, 0xff, 0xff]);
    assert_eq!(
        decode_size_with_offset(&mut buffer, first).unwrap(),
        (6, 0x3ffffffff)
    );

    // this ensures a fuzzer-found bug doesn't reoccur
    let mut buffer = Cursor::new(&[0xff, 0xfe]);
    let ret = decode_size_with_offset(&mut buffer, first);
    let e = ret.unwrap_err();
    assert_eq!(e.kind(), ErrorKind::UnexpectedEof);
    assert_eq!(e.to_string(), "failed to fill whole buffer");
}

#[test]
fn test_truncated_decode_size() {
    // the stream is truncated
    let first = 0b11111100;
    let mut cursor = Cursor::new(&[0x4, 0, 0, 0]);
    let ret = decode_size_with_offset(&mut cursor, first);
    let e = ret.unwrap_err();
    assert_eq!(e.kind(), ErrorKind::UnexpectedEof);
}

#[cfg(test)]
fn check_parse_atom(blob: &[u8], expected_atom: &[u8]) {
    let mut cursor = Cursor::<&[u8]>::new(&blob);
    let mut first: [u8; 1] = [0];
    cursor.read(&mut first).unwrap();
    let first = first[0];

    let mut allocator = Allocator::new();
    let atom_node = parse_atom(&mut allocator, first, &mut cursor).unwrap();

    let atom_ptr = allocator.atom(atom_node);

    assert_eq!(expected_atom, atom_ptr);
}

#[cfg(test)]
fn check_parse_atom_str(blob_hex: &str, expected_atom_hex: &str) {
    let blob = hex::decode(blob_hex).unwrap();
    let expected_atom: &[u8] = &hex::decode(expected_atom_hex).unwrap();
    check_parse_atom(&blob, &expected_atom);
}

#[test]
fn test_parse_atom() {
    check_parse_atom_str("80", "");
    // try "00", "01", "02", ..., "7f"
    for idx in 0..128 {
        check_parse_atom(&[idx], &[idx]);
    }

    // check a short atom
    check_parse_atom_str("83666f6f", "666f6f");

    // check long atoms near boundary conditions
    let n = 3;
    let base_lengths = [0, 0x40 - n, 0x2000 - n, 0x100000 - n, 0x08000000 - n];
    let mut atom_vec = vec![];
    for base_length in base_lengths.iter() {
        for size_offset in 0..6 {
            let size = base_length + size_offset;
            atom_vec.resize(size, 0x66);
            let mut buffer: Vec<u8> = vec![];
            let mut cursor = Cursor::new(&mut buffer);
            write_atom(&mut cursor, &atom_vec).unwrap();
        }
    }
}

#[test]
fn test_truncated_parse_atom() {
    // the stream is truncated
    let first = 0b11111100;
    let mut cursor = Cursor::<&[u8]>::new(&[0x4, 0, 0, 0]);
    let mut allocator = Allocator::new();
    let ret = parse_atom(&mut allocator, first, &mut cursor);
    let err = ret.unwrap_err();
    assert_eq!(err.kind(), ErrorKind::UnexpectedEof);
}<|MERGE_RESOLUTION|>--- conflicted
+++ resolved
@@ -6,16 +6,10 @@
 
 const MAX_SINGLE_BYTE: u8 = 0x7f;
 
-<<<<<<< HEAD
-/// decode the length prefix for an atom. Atoms whose value fit in 7 bits
-/// don't have a length prefix, so those should be handled specially and
-/// never passed to this function.
-=======
 /// decode the length prefix for an atom, returning both the offset to the start
 /// of the atom and the full length of the atom.
 /// Atoms whose value fit in 7 bits don't have a length prefix, so those should
 /// be handled specially and never passed to this function.
->>>>>>> 181267d8
 pub fn decode_size_with_offset<R: Read>(f: &mut R, initial_b: u8) -> Result<(u8, u64)> {
     debug_assert!((initial_b & 0x80) != 0);
     if (initial_b & 0x80) == 0 {
@@ -30,19 +24,11 @@
         b &= 0xff ^ bit_mask;
         bit_mask >>= 1;
     }
-<<<<<<< HEAD
-    let mut size_blob: Vec<u8> = Vec::new();
-    size_blob.resize(atom_start_offset, 0);
-    size_blob[0] = b;
-    if atom_start_offset > 1 {
-        let remaining_buffer = &mut size_blob[1..atom_start_offset];
-=======
     let mut stack_allocation = [0_u8; 8];
     let size_blob = &mut stack_allocation[..atom_start_offset];
     size_blob[0] = b;
     if atom_start_offset > 1 {
         let remaining_buffer = &mut size_blob[1..];
->>>>>>> 181267d8
         f.read_exact(remaining_buffer)?;
     }
     // need to convert size_blob to an int
@@ -50,11 +36,7 @@
     if size_blob.len() > 6 {
         return Err(bad_encoding());
     }
-<<<<<<< HEAD
-    for b in &size_blob {
-=======
     for b in size_blob {
->>>>>>> 181267d8
         atom_size <<= 8;
         atom_size += *b as u64;
     }
