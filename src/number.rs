--- conflicted
+++ resolved
@@ -4,13 +4,8 @@
 use crate::node::Node;
 use crate::reduction::EvalErr;
 use core::mem::MaybeUninit;
-<<<<<<< HEAD
-#[cfg(not(windows))]
 use gmp_mpfr_sys::gmp;
 use std::cmp::Ordering;
-=======
-use gmp_mpfr_sys::gmp;
->>>>>>> 2f8e4665
 use std::cmp::PartialOrd;
 use std::ffi::c_void;
 use std::ops::Drop;
@@ -18,11 +13,6 @@
     AddAssign, BitAndAssign, BitOrAssign, BitXorAssign, MulAssign, Not, Shl, Shr, SubAssign,
 };
 
-<<<<<<< HEAD
-=======
-use std::cmp::Ordering;
-
->>>>>>> 2f8e4665
 #[allow(clippy::enum_variant_names)]
 #[derive(PartialEq)]
 pub enum Sign {
@@ -94,23 +84,7 @@
         }
         ret.resize(size + 1, 0);
         let sign = self.sign();
-<<<<<<< HEAD
-        if sign == Sign::Minus {
-            // If the value is negative, we need to convert it to two's
-            // complement. We can't do that in-place.
-            let mut out_size: usize = size;
-            unsafe {
-                gmp::mpz_export(
-                    ret.as_mut_slice()[1..].as_mut_ptr() as *mut c_void,
-                    &mut out_size,
-                    1,
-                    1,
-                    0,
-                    0,
-                    &self.v,
-                );
-            }
-=======
+
         let mut out_size: usize = size;
         unsafe {
             gmp::mpz_export(
@@ -129,7 +103,6 @@
         if sign == Sign::Minus {
             // If the value is negative, we need to convert it to two's
             // complement. We can't do that in-place.
->>>>>>> 2f8e4665
             let mut carry = true;
             for digit in &mut ret.iter_mut().rev() {
                 let res = (!*digit).overflowing_add(carry as u8);
@@ -137,38 +110,12 @@
                 carry = res.1;
             }
             assert!(!carry);
-<<<<<<< HEAD
-            assert!(out_size == ret.len() - 1);
-=======
->>>>>>> 2f8e4665
             assert!(ret[0] & 0x80 != 0);
             if (ret[1] & 0x80) != 0 {
                 ret.remove(0);
             }
-<<<<<<< HEAD
-        } else {
-            let mut out_size: usize = size;
-            unsafe {
-                gmp::mpz_export(
-                    ret.as_mut_slice()[1..].as_mut_ptr() as *mut c_void,
-                    &mut out_size,
-                    1,
-                    1,
-                    0,
-                    0,
-                    &self.v,
-                );
-            }
-            // apparently mpz_export prints 0 bytes to the buffer if the value is 0
-            // hence the special case in the assert below.
-            assert!(out_size == ret.len() - 1);
-            if ret[1] & 0x80 == 0 {
-                ret.remove(0);
-            }
-=======
         } else if ret[1] & 0x80 == 0 {
             ret.remove(0);
->>>>>>> 2f8e4665
         }
         ret
     }
