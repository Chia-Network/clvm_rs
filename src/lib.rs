--- conflicted
+++ resolved
@@ -14,11 +14,8 @@
 pub mod runtime_dialect;
 pub mod serde;
 pub mod sha2;
-<<<<<<< HEAD
 pub mod bls_ops;
-=======
 pub mod traverse_path;
->>>>>>> 366827bd
 
 #[cfg(test)]
 mod tests;
