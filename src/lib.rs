<<<<<<< HEAD
pub mod allocator;
mod core_ops;
pub mod cost;
=======
mod allocator;
pub mod chia_dialect;
mod core_ops;
mod cost;
mod dialect;
>>>>>>> e6985832
mod err_utils;
pub mod f_table;
mod gen;
mod int_to_bytes;
pub mod more_ops;
pub mod node;
mod number;
mod op_utils;
mod operator_handler;
#[cfg(not(any(test, target_family = "wasm")))]
mod py;
pub mod reduction;
pub mod run_program;
mod serialize;
mod sha2;

#[cfg(test)]
mod tests;

#[cfg(target_family = "wasm")]
pub mod wasm;<|MERGE_RESOLUTION|>--- conflicted
+++ resolved
@@ -1,14 +1,8 @@
-<<<<<<< HEAD
 pub mod allocator;
+pub mod chia_dialect;
 mod core_ops;
 pub mod cost;
-=======
-mod allocator;
-pub mod chia_dialect;
-mod core_ops;
-mod cost;
 mod dialect;
->>>>>>> e6985832
 mod err_utils;
 pub mod f_table;
 mod gen;
@@ -17,7 +11,7 @@
 pub mod node;
 mod number;
 mod op_utils;
-mod operator_handler;
+pub mod operator_handler;
 #[cfg(not(any(test, target_family = "wasm")))]
 mod py;
 pub mod reduction;
